--- conflicted
+++ resolved
@@ -512,22 +512,14 @@
             }},
             {'$unwind': '$matches'}
         ]
-
-        from pprint import pprint
-        pprint(list(self.tba_events.aggregate(aggregation)))
-
         aggregation.extend(year_stats)
         aggregation.extend([
             {'$addFields': {
                '_team_number':  {'$ifNull': ['$_team_number', '$_id']}
             }},
             {'$sort': {
-<<<<<<< HEAD
-                '_team_number': 1
-=======
                 '_team_number': 1,
                 '_id': 1
->>>>>>> c9e10587
             }}
         ])
 
