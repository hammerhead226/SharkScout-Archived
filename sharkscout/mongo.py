--- conflicted
+++ resolved
@@ -34,11 +34,7 @@
 
 
 class Mongo(object):
-<<<<<<< HEAD
     """ """
-    port = None
-=======
->>>>>>> e1f9725e
     client = None
 
     def __init__(self, host=None):
@@ -185,7 +181,7 @@
     def events(self, year):
         """
 
-        :param year: 
+        :param year:
 
         """
         return list(self.tba_events.find({
@@ -200,7 +196,7 @@
     def events_stats(self, year):
         """
 
-        :param year: 
+        :param year:
 
         """
         return {
@@ -212,7 +208,7 @@
     def event(self, event_key):
         """
 
-        :param event_key: 
+        :param event_key:
 
         """
         event = list(self.tba_events.find({'key': event_key}))
@@ -264,7 +260,7 @@
     def event_years(self, event_code):
         """
 
-        :param event_code: 
+        :param event_code:
 
         """
         return list(self.tba_events.find({'event_code': event_code}).sort('year', pymongo.DESCENDING))
@@ -273,7 +269,7 @@
     def events_update(self, year):
         """
 
-        :param year: 
+        :param year:
 
         """
         events = self.tba_api.events(year)
@@ -305,7 +301,7 @@
     def event_update(self, event_key, update_favicon=False):
         """
 
-        :param event_key: 
+        :param event_key:
         :param update_favicon:  (Default value = False)
 
         """
@@ -338,7 +334,7 @@
     def scouting_matches(self, event_key):
         """
 
-        :param event_key: 
+        :param event_key:
 
         """
         matches = list(self.scouting.aggregate([{'$match': {
@@ -419,7 +415,7 @@
     def scouting_matches_teams(self, event_key):
         """
 
-        :param event_key: 
+        :param event_key:
 
         """
         return {m['key']: m['team_keys'] for m in self.scouting_matches(event_key)}
@@ -427,7 +423,7 @@
     def scouting_matches_raw(self, event_key):
         """
 
-        :param event_key: 
+        :param event_key:
 
         """
         return list(self.scouting.aggregate([{'$match': {
@@ -445,9 +441,9 @@
     def scouting_match(self, event_key, match_key, team_key):
         """
 
-        :param event_key: 
-        :param match_key: 
-        :param team_key: 
+        :param event_key:
+        :param team_key:
+        :param match_key:
 
         """
         scouting = list(self.scouting.aggregate([{'$match': {
@@ -480,7 +476,7 @@
     def scouting_match_update(self, data):
         """
 
-        :param data: 
+        :param data:
 
         """
         # Update if existing
@@ -504,8 +500,8 @@
     def scouting_pit(self, event_key, team_key):
         """
 
-        :param event_key: 
-        :param team_key: 
+        :param event_key:
+        :param team_key:
 
         """
         scouting = list(self.scouting.aggregate([{'$match': {
@@ -525,7 +521,7 @@
     def scouting_pit_teams(self, event_key):
         """
 
-        :param event_key: 
+        :param event_key:
 
         """
         scouting = list(self.scouting.aggregate([{'$match': {
@@ -543,7 +539,7 @@
     def scouting_pit_update(self, data):
         """
 
-        :param data: 
+        :param data:
 
         """
         result = self.scouting.update_one({
@@ -557,7 +553,7 @@
     def scouting_stats(self, event_key, matches=0):
         """
 
-        :param event_key: 
+        :param event_key:
         :param matches:  (Default value = 0)
 
         """
@@ -686,7 +682,7 @@
     def teams_paged(self, page, limit=500):
         """
 
-        :param page: 
+        :param page:
         :param limit:  (Default value = 500)
 
         """
@@ -698,7 +694,7 @@
     def teams_list(self, team_keys):
         """
 
-        :param team_keys: 
+        :param team_keys:
 
         """
         return list(self.tba_teams.find({'key': {'$in': team_keys}}).sort('team_number'))
@@ -752,7 +748,7 @@
     def team(self, team_key, year=None):
         """
 
-        :param team_key: 
+        :param team_key:
         :param year:  (Default value = None)
 
         """
@@ -769,7 +765,7 @@
     def team_update(self, team_key, update_favicon=False):
         """
 
-        :param team_key: 
+        :param team_key:
         :param update_favicon:  (Default value = False)
 
         """
@@ -794,7 +790,7 @@
     def team_stats(self, team_key):
         """
 
-        :param team_key: 
+        :param team_key:
 
         """
         return {
@@ -805,8 +801,8 @@
     def team_events(self, team_key, year):
         """
 
-        :param team_key: 
-        :param year: 
+        :param team_key:
+        :param year:
 
         """
         # Query
@@ -838,8 +834,8 @@
     def team_update_events(self, team_key, year):
         """
 
-        :param team_key: 
-        :param year: 
+        :param team_key:
+        :param year:
 
         """
         for event in self.tba_api.team_events(team_key, int(year), True):
