--- conflicted
+++ resolved
@@ -6,12 +6,7 @@
 import requests
 import socket
 import string
-<<<<<<< HEAD
-=======
 import urllib.parse
-
-import requests
->>>>>>> 46aec04d
 
 
 class Util(object):
@@ -119,17 +114,13 @@
         return proc.exe()
 
     @staticmethod
-<<<<<<< HEAD
-    def which(name):
-=======
     def urlparse(url):
         if '//' not in url:
             url = '//' + url
         return urllib.parse.urlparse(url)
 
     @staticmethod
-    def which(bin):
->>>>>>> 46aec04d
+    def which(name):
         # Fast-search PATH first
         for path in os.environ['PATH'].split(os.pathsep):
             path = path.strip('"')
